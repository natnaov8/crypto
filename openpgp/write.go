// Copyright 2011 The Go Authors. All rights reserved.
// Use of this source code is governed by a BSD-style
// license that can be found in the LICENSE file.

package openpgp

import (
	"crypto"
	"hash"
	"io"
	"strconv"
	"time"

	"golang.org/x/crypto/openpgp/armor"
	"golang.org/x/crypto/openpgp/errors"
	"golang.org/x/crypto/openpgp/packet"
	"golang.org/x/crypto/openpgp/s2k"
)

// DetachSign signs message with the private key from signer (which must
// already have been decrypted) and writes the signature to w.
// If config is nil, sensible defaults will be used.
func DetachSign(w io.Writer, signer *Entity, message io.Reader, config *packet.Config) error {
	return detachSign(w, signer, message, packet.SigTypeBinary, config)
}

// ArmoredDetachSign signs message with the private key from signer (which
// must already have been decrypted) and writes an armored signature to w.
// If config is nil, sensible defaults will be used.
func ArmoredDetachSign(w io.Writer, signer *Entity, message io.Reader, config *packet.Config) (err error) {
	return armoredDetachSign(w, signer, message, packet.SigTypeBinary, config)
}

// DetachSignText signs message (after canonicalising the line endings) with
// the private key from signer (which must already have been decrypted) and
// writes the signature to w.
// If config is nil, sensible defaults will be used.
func DetachSignText(w io.Writer, signer *Entity, message io.Reader, config *packet.Config) error {
	return detachSign(w, signer, message, packet.SigTypeText, config)
}

// ArmoredDetachSignText signs message (after canonicalising the line endings)
// with the private key from signer (which must already have been decrypted)
// and writes an armored signature to w.
// If config is nil, sensible defaults will be used.
func ArmoredDetachSignText(w io.Writer, signer *Entity, message io.Reader, config *packet.Config) error {
	return armoredDetachSign(w, signer, message, packet.SigTypeText, config)
}

func armoredDetachSign(w io.Writer, signer *Entity, message io.Reader, sigType packet.SignatureType, config *packet.Config) (err error) {
	out, err := armor.Encode(w, SignatureType, nil)
	if err != nil {
		return
	}
	err = detachSign(out, signer, message, sigType, config)
	if err != nil {
		return
	}
	return out.Close()
}

func detachSign(w io.Writer, signer *Entity, message io.Reader, sigType packet.SignatureType, config *packet.Config) (err error) {
	if signer.PrivateKey == nil {
		return errors.InvalidArgumentError("signing key doesn't have a private key")
	}
	if signer.PrivateKey.Encrypted {
		return errors.InvalidArgumentError("signing key is encrypted")
	}

	sig := new(packet.Signature)
	sig.SigType = sigType
	sig.PubKeyAlgo = signer.PrivateKey.PubKeyAlgo
	sig.Hash = config.Hash()
	sig.CreationTime = config.Now()
	sig.IssuerKeyId = &signer.PrivateKey.KeyId

	h, wrappedHash, err := hashForSignature(sig.Hash, sig.SigType)
	if err != nil {
		return
	}
	io.Copy(wrappedHash, message)

	err = sig.Sign(h, signer.PrivateKey, config)
	if err != nil {
		return
	}

	return sig.Serialize(w)
}

// FileHints contains metadata about encrypted files. This metadata is, itself,
// encrypted.
type FileHints struct {
	// IsBinary can be set to hint that the contents are binary data.
	IsBinary bool
	// FileName hints at the name of the file that should be written. It's
	// truncated to 255 bytes if longer. It may be empty to suggest that the
	// file should not be written to disk. It may be equal to "_CONSOLE" to
	// suggest the data should not be written to disk.
	FileName string
	// ModTime contains the modification time of the file, or the zero time if not applicable.
	ModTime time.Time
}

// SymmetricallyEncrypt acts like gpg -c: it encrypts a file with a passphrase.
// The resulting WriteCloser must be closed after the contents of the file have
// been written.
// If config is nil, sensible defaults will be used.
func SymmetricallyEncrypt(ciphertext io.Writer, passphrase []byte, hints *FileHints, config *packet.Config) (plaintext io.WriteCloser, err error) {
	if hints == nil {
		hints = &FileHints{}
	}

	key, err := packet.SerializeSymmetricKeyEncrypted(ciphertext, passphrase, config)
	if err != nil {
		return
	}
	w, err := packet.SerializeSymmetricallyEncrypted(ciphertext, config.Cipher(), key, config)
	if err != nil {
		return
	}

	literaldata := w
	if algo := config.Compression(); algo != packet.CompressionNone {
		var compConfig *packet.CompressionConfig
		if config != nil {
			compConfig = config.CompressionConfig
		}
		literaldata, err = packet.SerializeCompressed(w, algo, compConfig)
		if err != nil {
			return
		}
	}

	var epochSeconds uint32
	if !hints.ModTime.IsZero() {
		epochSeconds = uint32(hints.ModTime.Unix())
	}
	return packet.SerializeLiteral(literaldata, hints.IsBinary, hints.FileName, epochSeconds)
}

// intersectPreferences mutates and returns a prefix of a that contains only
// the values in the intersection of a and b. The order of a is preserved.
func intersectPreferences(a []uint8, b []uint8) (intersection []uint8) {
	var j int
	for _, v := range a {
		for _, v2 := range b {
			if v == v2 {
				a[j] = v
				j++
				break
			}
		}
	}

	return a[:j]
}

func hashToHashId(h crypto.Hash) uint8 {
	v, ok := s2k.HashToHashId(h)
	if !ok {
		panic("tried to convert unknown hash")
	}
	return v
}

<<<<<<< HEAD
// Encrypt encrypts a message to a number of recipients and, optionally, signs
// it. hints contains optional information, that is also encrypted, that aids
// the recipients in processing the message. The resulting WriteCloser must
// be closed after the contents of the file have been written.
// If config is nil, sensible defaults will be used.
// The signing is done in text mode
func EncryptText(ciphertext io.Writer, to []*Entity, signed *Entity, hints *FileHints, config *packet.Config) (plaintext io.WriteCloser, err error) {
	return encrypt(ciphertext, to, signed, hints, packet.SigTypeText, config)
}

// Encrypt encrypts a message to a number of recipients and, optionally, signs
// it. hints contains optional information, that is also encrypted, that aids
// the recipients in processing the message. The resulting WriteCloser must
// be closed after the contents of the file have been written.
// If config is nil, sensible defaults will be used.
func Encrypt(ciphertext io.Writer, to []*Entity, signed *Entity, hints *FileHints, config *packet.Config) (plaintext io.WriteCloser, err error) {
	return encrypt(ciphertext, to, signed, hints, packet.SigTypeBinary, config)
}

func encrypt(ciphertext io.Writer, to []*Entity, signed *Entity, hints *FileHints, sigType packet.SignatureType, config *packet.Config) (plaintext io.WriteCloser, err error) {
=======
// writeAndSign writes the data as a payload package and, optionally, signs
// it. hints contains optional information, that is also encrypted,
// that aids the recipients in processing the message. The resulting
// WriteCloser must be closed after the contents of the file have been
// written. If config is nil, sensible defaults will be used.
func writeAndSign(payload io.WriteCloser, candidateHashes []uint8, signed *Entity, hints *FileHints, config *packet.Config) (plaintext io.WriteCloser, err error) {
>>>>>>> 88737f56
	var signer *packet.PrivateKey
	if signed != nil {
		signKey, ok := signed.signingKey(config.Now())
		if !ok {
			return nil, errors.InvalidArgumentError("no valid signing keys")
		}
		signer = signKey.PrivateKey
		if signer == nil {
			return nil, errors.InvalidArgumentError("no private key in signing key")
		}
		if signer.Encrypted {
			return nil, errors.InvalidArgumentError("signing key must be decrypted")
		}
	}

	var hash crypto.Hash
	for _, hashId := range candidateHashes {
		if h, ok := s2k.HashIdToHash(hashId); ok && h.Available() {
			hash = h
			break
		}
	}

	// If the hash specified by config is a candidate, we'll use that.
	if configuredHash := config.Hash(); configuredHash.Available() {
		for _, hashId := range candidateHashes {
			if h, ok := s2k.HashIdToHash(hashId); ok && h == configuredHash {
				hash = h
				break
			}
		}
	}

	if hash == 0 {
		hashId := candidateHashes[0]
		name, ok := s2k.HashIdToString(hashId)
		if !ok {
			name = "#" + strconv.Itoa(int(hashId))
		}
		return nil, errors.InvalidArgumentError("cannot encrypt because no candidate hash functions are compiled in. (Wanted " + name + " in this case.)")
	}

	if signer != nil {
		ops := &packet.OnePassSignature{
			SigType:    packet.SigTypeBinary,
			Hash:       hash,
			PubKeyAlgo: signer.PubKeyAlgo,
			KeyId:      signer.KeyId,
			IsLast:     true,
		}
		if err := ops.Serialize(payload); err != nil {
			return nil, err
		}
	}

	if hints == nil {
		hints = &FileHints{}
	}

	w := payload
	if signer != nil {
		// If we need to write a signature packet after the literal
		// data then we need to stop literalData from closing
		// encryptedData.
		w = noOpCloser{w}

	}
	var epochSeconds uint32
	if !hints.ModTime.IsZero() {
		epochSeconds = uint32(hints.ModTime.Unix())
	}
	literalData, err := packet.SerializeLiteral(w, hints.IsBinary, hints.FileName, epochSeconds)
	if err != nil {
		return nil, err
	}

	if signer != nil {
		return signatureWriter{payload, literalData, hash, hash.New(), signer, config}, nil
	}
	return literalData, nil
}

// Encrypt encrypts a message to a number of recipients and, optionally, signs
// it. hints contains optional information, that is also encrypted, that aids
// the recipients in processing the message. The resulting WriteCloser must
// be closed after the contents of the file have been written.
// If config is nil, sensible defaults will be used.
func Encrypt(ciphertext io.Writer, to []*Entity, signed *Entity, hints *FileHints, config *packet.Config) (plaintext io.WriteCloser, err error) {
	if len(to) == 0 {
		return nil, errors.InvalidArgumentError("no encryption recipient provided")
	}

	// These are the possible ciphers that we'll use for the message.
	candidateCiphers := []uint8{
		uint8(packet.CipherAES128),
		uint8(packet.CipherAES256),
		uint8(packet.CipherCAST5),
	}
	// These are the possible hash functions that we'll use for the signature.
	candidateHashes := []uint8{
		hashToHashId(crypto.SHA256),
		hashToHashId(crypto.SHA384),
		hashToHashId(crypto.SHA512),
		hashToHashId(crypto.SHA1),
		hashToHashId(crypto.RIPEMD160),
	}
	// In the event that a recipient doesn't specify any supported ciphers
	// or hash functions, these are the ones that we assume that every
	// implementation supports.
	defaultCiphers := candidateCiphers[0:1]
	defaultHashes := candidateHashes[0:1]

	encryptKeys := make([]Key, len(to))
	for i := range to {
		var ok bool
		encryptKeys[i], ok = to[i].encryptionKey(config.Now())
		if !ok {
			return nil, errors.InvalidArgumentError("cannot encrypt a message to key id " + strconv.FormatUint(to[i].PrimaryKey.KeyId, 16) + " because it has no encryption keys")
		}

		sig := to[i].primaryIdentity().SelfSignature

		preferredSymmetric := sig.PreferredSymmetric
		if len(preferredSymmetric) == 0 {
			preferredSymmetric = defaultCiphers
		}
		preferredHashes := sig.PreferredHash
		if len(preferredHashes) == 0 {
			preferredHashes = defaultHashes
		}
		candidateCiphers = intersectPreferences(candidateCiphers, preferredSymmetric)
		candidateHashes = intersectPreferences(candidateHashes, preferredHashes)
	}

	if len(candidateCiphers) == 0 || len(candidateHashes) == 0 {
		return nil, errors.InvalidArgumentError("cannot encrypt because recipient set shares no common algorithms")
	}

	cipher := packet.CipherFunction(candidateCiphers[0])
	// If the cipher specified by config is a candidate, we'll use that.
	configuredCipher := config.Cipher()
	for _, c := range candidateCiphers {
		cipherFunc := packet.CipherFunction(c)
		if cipherFunc == configuredCipher {
			cipher = cipherFunc
			break
		}
	}

	symKey := make([]byte, cipher.KeySize())
	if _, err := io.ReadFull(config.Random(), symKey); err != nil {
		return nil, err
	}

	for _, key := range encryptKeys {
		if err := packet.SerializeEncryptedKey(ciphertext, key.PublicKey, cipher, symKey, config); err != nil {
			return nil, err
		}
	}

	payload, err := packet.SerializeSymmetricallyEncrypted(ciphertext, cipher, symKey, config)
	if err != nil {
		return
	}

<<<<<<< HEAD
	if signer != nil {
		ops := &packet.OnePassSignature{
			SigType:    sigType,
			Hash:       hash,
			PubKeyAlgo: signer.PubKeyAlgo,
			KeyId:      signer.KeyId,
			IsLast:     true,
		}
		if err := ops.Serialize(encryptedData); err != nil {
			return nil, err
		}
	}
=======
	return writeAndSign(payload, candidateHashes, signed, hints, config)
}
>>>>>>> 88737f56

// Sign signs a message. The resulting WriteCloser must be closed after the
// contents of the file have been written.  hints contains optional information
// that aids the recipients in processing the message.
// If config is nil, sensible defaults will be used.
func Sign(output io.Writer, signed *Entity, hints *FileHints, config *packet.Config) (input io.WriteCloser, err error) {
	if signed == nil {
		return nil, errors.InvalidArgumentError("no signer provided")
	}

	// These are the possible hash functions that we'll use for the signature.
	candidateHashes := []uint8{
		hashToHashId(crypto.SHA256),
		hashToHashId(crypto.SHA384),
		hashToHashId(crypto.SHA512),
		hashToHashId(crypto.SHA1),
		hashToHashId(crypto.RIPEMD160),
	}
<<<<<<< HEAD

	if signer != nil {
		h, wrappedHash, err := hashForSignature(hash, sigType)
		if err != nil {
			return nil, err
		}
		return signatureWriter{encryptedData, literalData, hash, wrappedHash, h, signer, sigType, config}, nil
=======
	defaultHashes := candidateHashes[len(candidateHashes)-1:]
	preferredHashes := signed.primaryIdentity().SelfSignature.PreferredHash
	if len(preferredHashes) == 0 {
		preferredHashes = defaultHashes
>>>>>>> 88737f56
	}
	candidateHashes = intersectPreferences(candidateHashes, preferredHashes)
	return writeAndSign(noOpCloser{output}, candidateHashes, signed, hints, config)
}

// signatureWriter hashes the contents of a message while passing it along to
// literalData. When closed, it closes literalData, writes a signature packet
// to encryptedData and then also closes encryptedData.
type signatureWriter struct {
	encryptedData io.WriteCloser
	literalData   io.WriteCloser
	hashType      crypto.Hash
	wrappedHash   hash.Hash
	h             hash.Hash
	signer        *packet.PrivateKey
	sigType       packet.SignatureType
	config        *packet.Config
}

func (s signatureWriter) Write(data []byte) (int, error) {
	s.wrappedHash.Write(data)
	flag := 0
	switch s.sigType {
	case packet.SigTypeBinary:
		return s.literalData.Write(data)
	case packet.SigTypeText:
		return writeCanonical(s.literalData, data, &flag)
	}
	return 0, errors.UnsupportedError("unsupported signature type: " + strconv.Itoa(int(s.sigType)))
}

func (s signatureWriter) Close() error {
	sig := &packet.Signature{
		SigType:      s.sigType,
		PubKeyAlgo:   s.signer.PubKeyAlgo,
		Hash:         s.hashType,
		CreationTime: s.config.Now(),
		IssuerKeyId:  &s.signer.KeyId,
	}

	if err := sig.Sign(s.h, s.signer, s.config); err != nil {
		return err
	}
	if err := s.literalData.Close(); err != nil {
		return err
	}
	if err := sig.Serialize(s.encryptedData); err != nil {
		return err
	}
	return s.encryptedData.Close()
}

// noOpCloser is like an ioutil.NopCloser, but for an io.Writer.
// TODO: we have two of these in OpenPGP packages alone. This probably needs
// to be promoted somewhere more common.
type noOpCloser struct {
	w io.Writer
}

func (c noOpCloser) Write(data []byte) (n int, err error) {
	return c.w.Write(data)
}

func (c noOpCloser) Close() error {
	return nil
}<|MERGE_RESOLUTION|>--- conflicted
+++ resolved
@@ -164,7 +164,6 @@
 	return v
 }
 
-<<<<<<< HEAD
 // Encrypt encrypts a message to a number of recipients and, optionally, signs
 // it. hints contains optional information, that is also encrypted, that aids
 // the recipients in processing the message. The resulting WriteCloser must
@@ -184,15 +183,12 @@
 	return encrypt(ciphertext, to, signed, hints, packet.SigTypeBinary, config)
 }
 
-func encrypt(ciphertext io.Writer, to []*Entity, signed *Entity, hints *FileHints, sigType packet.SignatureType, config *packet.Config) (plaintext io.WriteCloser, err error) {
-=======
 // writeAndSign writes the data as a payload package and, optionally, signs
 // it. hints contains optional information, that is also encrypted,
 // that aids the recipients in processing the message. The resulting
 // WriteCloser must be closed after the contents of the file have been
 // written. If config is nil, sensible defaults will be used.
-func writeAndSign(payload io.WriteCloser, candidateHashes []uint8, signed *Entity, hints *FileHints, config *packet.Config) (plaintext io.WriteCloser, err error) {
->>>>>>> 88737f56
+func writeAndSign(payload io.WriteCloser, candidateHashes []uint8, signed *Entity, hints *FileHints, sigType packet.SignatureType, config *packet.Config) (plaintext io.WriteCloser, err error) {
 	var signer *packet.PrivateKey
 	if signed != nil {
 		signKey, ok := signed.signingKey(config.Now())
@@ -270,17 +266,21 @@
 	}
 
 	if signer != nil {
-		return signatureWriter{payload, literalData, hash, hash.New(), signer, config}, nil
+		h, wrappedHash, err := hashForSignature(hash, sigType)
+		if err != nil {
+			return nil, err
+		}
+		return signatureWriter{encryptedData, literalData, hash, wrappedHash, h, signer, sigType, config}, nil
 	}
 	return literalData, nil
 }
 
-// Encrypt encrypts a message to a number of recipients and, optionally, signs
+// encrypt encrypts a message to a number of recipients and, optionally, signs
 // it. hints contains optional information, that is also encrypted, that aids
 // the recipients in processing the message. The resulting WriteCloser must
 // be closed after the contents of the file have been written.
 // If config is nil, sensible defaults will be used.
-func Encrypt(ciphertext io.Writer, to []*Entity, signed *Entity, hints *FileHints, config *packet.Config) (plaintext io.WriteCloser, err error) {
+func encrypt(ciphertext io.Writer, to []*Entity, signed *Entity, hints *FileHints, sigType packet.SignatureType, config *packet.Config) (plaintext io.WriteCloser, err error) {
 	if len(to) == 0 {
 		return nil, errors.InvalidArgumentError("no encryption recipient provided")
 	}
@@ -358,23 +358,8 @@
 		return
 	}
 
-<<<<<<< HEAD
-	if signer != nil {
-		ops := &packet.OnePassSignature{
-			SigType:    sigType,
-			Hash:       hash,
-			PubKeyAlgo: signer.PubKeyAlgo,
-			KeyId:      signer.KeyId,
-			IsLast:     true,
-		}
-		if err := ops.Serialize(encryptedData); err != nil {
-			return nil, err
-		}
-	}
-=======
-	return writeAndSign(payload, candidateHashes, signed, hints, config)
-}
->>>>>>> 88737f56
+	return writeAndSign(payload, candidateHashes, signed, hints, sigType, config)
+}
 
 // Sign signs a message. The resulting WriteCloser must be closed after the
 // contents of the file have been written.  hints contains optional information
@@ -393,23 +378,13 @@
 		hashToHashId(crypto.SHA1),
 		hashToHashId(crypto.RIPEMD160),
 	}
-<<<<<<< HEAD
-
-	if signer != nil {
-		h, wrappedHash, err := hashForSignature(hash, sigType)
-		if err != nil {
-			return nil, err
-		}
-		return signatureWriter{encryptedData, literalData, hash, wrappedHash, h, signer, sigType, config}, nil
-=======
 	defaultHashes := candidateHashes[len(candidateHashes)-1:]
 	preferredHashes := signed.primaryIdentity().SelfSignature.PreferredHash
 	if len(preferredHashes) == 0 {
 		preferredHashes = defaultHashes
->>>>>>> 88737f56
 	}
 	candidateHashes = intersectPreferences(candidateHashes, preferredHashes)
-	return writeAndSign(noOpCloser{output}, candidateHashes, signed, hints, config)
+	return writeAndSign(noOpCloser{output}, candidateHashes, signed, hints, sigType, config)
 }
 
 // signatureWriter hashes the contents of a message while passing it along to
